# Hackaton ML Pipeline

<<<<<<< HEAD
This project contains a simple machine learning workflow with optional data exploration tools.

## Setup

1. Create a Python environment (Python 3.10+ recommended).
2. Install the required packages:
   ```bash
   pip install -r requirements.txt
   ```
3. On the first run a `config.json` file is created with default settings. You can
   point to a different configuration with the `ML_CFG` environment variable:
   ```bash
   ML_CFG=path/to/other_config.json python main.py
   ```

## Optional data exploration

The `data/exploring.py` module provides helper functions for inspecting a
dataset (missing values, categorical normalisation, etc.). Running it will
produce plots and a short text summary. The resulting HTML file is placed in the
`plots` directory.

Trigger the exploration report with:
```bash
python data/exploring.py
```

## Running the pipeline

Execute the main script to run the full training workflow and generate all
metrics:
```bash
python main.py
```
Results are written under `plots/` along with an HTML report summarising
scores and figures.

## Generating reports

After the pipeline finishes, an HTML report is created in
`plots/report.html`. This report contains the metrics table and diagnostic
figures for all models. If the exploration step was run beforehand, its report
will also appear in the same folder.
=======
This project contains a small machine learning pipeline. Configuration values
are stored in `config.json` and loaded via `config.settings`.

## Running the full pipeline

Run the training workflow which trains the selected models and produces plots
and a metrics report:

```bash
python main.py
```

Outputs are written to the directory specified by `plot_dir` in `config.json`.

## Exploratory data analysis

To only explore the dataset and generate an HTML data report without training
any models use the `--explore-only` flag:

```bash
python main.py --explore-only
```

The resulting report is saved as `data_report.html` in the plot directory.
>>>>>>> 3b5b9f52
<|MERGE_RESOLUTION|>--- conflicted
+++ resolved
@@ -1,6 +1,5 @@
 # Hackaton ML Pipeline
 
-<<<<<<< HEAD
 This project contains a simple machine learning workflow with optional data exploration tools.
 
 ## Setup
@@ -44,29 +43,3 @@
 `plots/report.html`. This report contains the metrics table and diagnostic
 figures for all models. If the exploration step was run beforehand, its report
 will also appear in the same folder.
-=======
-This project contains a small machine learning pipeline. Configuration values
-are stored in `config.json` and loaded via `config.settings`.
-
-## Running the full pipeline
-
-Run the training workflow which trains the selected models and produces plots
-and a metrics report:
-
-```bash
-python main.py
-```
-
-Outputs are written to the directory specified by `plot_dir` in `config.json`.
-
-## Exploratory data analysis
-
-To only explore the dataset and generate an HTML data report without training
-any models use the `--explore-only` flag:
-
-```bash
-python main.py --explore-only
-```
-
-The resulting report is saved as `data_report.html` in the plot directory.
->>>>>>> 3b5b9f52
