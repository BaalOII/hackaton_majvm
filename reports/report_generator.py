--- conflicted
+++ resolved
@@ -103,22 +103,11 @@
         fig_rows.append(f"<tr><td><b>{model}</b></td><td>{imgs}</td></tr>")
 
     # ---- EDA assets -----------------------------------------------
-<<<<<<< HEAD
     eda_imgs, eda_tables = gather_eda_assets(eda_dir)
     eda_html = ""
     if eda_imgs or eda_tables:
         eda_html = "<h2>EDA</h2>" + "".join(eda_imgs) + "".join(eda_tables)
-=======
-    eda_imgs = []
-    eda_tables = []
-    if eda_dir.exists():
-        for p in sorted(eda_dir.glob("*.png")):
-            eda_imgs.append(_inline_png(p))
-        for csv in sorted(eda_dir.glob("*.csv")):
-            df_csv = pd.read_csv(csv)
-            table_html = df_csv.to_html(index=False, float_format="{:.3f}".format, border=0)
-            eda_tables.append(f"<h3>{csv.name}</h3>{table_html}")
->>>>>>> 1c286103
+
 
     # ---- assemble HTML --------------------------------------------
     html = f"""
@@ -137,13 +126,9 @@
         {metrics_html}
         <h2>Figures</h2>
         <table border="0">{''.join(fig_rows)}</table>
-<<<<<<< HEAD
+
         {eda_html}
-=======
-        <h2>EDA</h2>
-        {''.join(eda_imgs)}
-        {''.join(eda_tables)}
->>>>>>> 1c286103
+
     </body></html>
     """
 
